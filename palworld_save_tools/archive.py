--- conflicted
+++ resolved
@@ -42,24 +42,10 @@
         )
 
     def __str__(self) -> str:
-<<<<<<< HEAD
-        b = self.raw_bytes
         return "%08x-%04x-%04x-%04x-%04x%08x" % ((b[3] << 24) | (b[2] << 16) | (b[1] << 8) | (b[0]),
-                                 (b[7] << 8) | (b[6]), (b[5] << 8) | (b[4]), (b[0xB] << 8) | (b[0xA]),
-                                 (b[9] << 8) | (b[8]), (b[0xF] << 24) | (b[0xE] << 16) | (b[0xD] << 8) | (b[0xC]))
-=======
-        if not self.parsed_str:
-            b = self.raw_bytes
-            self.parsed_str = "%08x-%04x-%04x-%04x-%04x%08x" % (
-                (b[3] << 24) | (b[2] << 16) | (b[1] << 8) | (b[0]),
-                (b[7] << 8) | (b[6]),
-                (b[5] << 8) | (b[4]),
-                (b[0xB] << 8) | (b[0xA]),
-                (b[9] << 8) | (b[8]),
-                (b[0xF] << 24) | (b[0xE] << 16) | (b[0xD] << 8) | (b[0xC]),
-            )
-        return self.parsed_str
->>>>>>> 188131d0
+                                                 (b[7] << 8) | (b[6]), (b[5] << 8) | (b[4]), (b[0xB] << 8) | (b[0xA]),
+                                                 (b[9] << 8) | (b[8]),
+                                                 (b[0xF] << 24) | (b[0xE] << 16) | (b[0xD] << 8) | (b[0xC]))
 
     def UUID(self) -> uuid.UUID:
         b = self.raw_bytes
