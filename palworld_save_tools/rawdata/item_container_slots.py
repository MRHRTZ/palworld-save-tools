--- conflicted
+++ resolved
@@ -30,11 +30,7 @@
         }
         data["corruption_progress_value"] = reader.float()
         if not reader.eof():
-<<<<<<< HEAD
-            data["trailing_unparsed_data"] = [b for b in reader.read_to_end()]
-=======
             raise Exception("Warning: EOF not reached")
->>>>>>> 8abd13af
         return data
     except Exception as e:
         print(f"Error in decode_bytes: {e}")
@@ -67,7 +63,5 @@
         lambda w, d: (w.fstring(d), None)[1], p["permission"]["item_static_ids"]
     )
     writer.float(p["corruption_progress_value"])
-    if "trailing_unparsed_data" in p:
-        writer.write(bytes(p["trailing_unparsed_data"]))
     encoded_bytes = writer.bytes()
     return encoded_bytes