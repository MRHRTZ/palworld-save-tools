--- conflicted
+++ resolved
@@ -21,7 +21,6 @@
     data = {
         "state": reader.byte(),
         "id": reader.guid(),
-        "unknown_int": reader.u32(),
     }
     data["trailing_bytes"] = reader.byte_list(4)
     if not reader.eof():
@@ -44,10 +43,6 @@
     writer = FArchiveWriter()
     writer.byte(p["state"])
     writer.guid(p["id"])
-<<<<<<< HEAD
-    writer.u32(p["unknown_int"])
-=======
     writer.write(bytes(p["trailing_bytes"]))
->>>>>>> 1e7b72a2
     encoded_bytes = writer.bytes()
     return encoded_bytes