--- conflicted
+++ resolved
@@ -141,13 +141,8 @@
 
         # Store any trailing data
         if not reader.eof():
-<<<<<<< HEAD
-            group_data["trailing_unparsed_data"] = [b for b in reader.read_to_end()]
-
-=======
             raise Exception("Warning: EOF not reached")
         
->>>>>>> 8abd13af
         return group_data
     except Exception as e:
         print(f"Error decoding group data of type {group_type}: {e}")
@@ -205,7 +200,5 @@
             writer.guid(p["players"][i]["player_uid"])
             writer.i64(p["players"][i]["player_info"]["last_online_real_time"])
             writer.fstring(p["players"][i]["player_info"]["player_name"])
-    if "trailing_unparsed_data" in p:
-        writer.write(bytes(p["trailing_unparsed_data"]))
     encoded_bytes = writer.bytes()
     return encoded_bytes