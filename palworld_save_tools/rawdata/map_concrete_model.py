import json
from typing import Any, Sequence

from palworld_save_tools.archive import *
from palworld_save_tools.rawdata.common import (
    pal_item_and_num_read,
    pal_item_and_slot_writer,
    pal_item_booth_trade_info_read,
    pal_item_booth_trade_info_writer,
)

# Generate using extract_map_object_concrete_classes.py
MAP_OBJECT_NAME_TO_CONCRETE_MODEL_CLASS: dict[str, str] = {
    "droppedcharacter": "PalMapObjectDeathDroppedCharacterModel",
    "blastfurnace": "PalMapObjectConvertItemModel",
    "blastfurnace2": "PalMapObjectConvertItemModel",
    "blastfurnace3": "PalMapObjectConvertItemModel",
    "blastfurnace4": "PalMapObjectConvertItemModel",
    "blastfurnace5": "PalMapObjectConvertItemModel",
    "campfire": "PalMapObjectConvertItemModel",
    "characterrankup": "PalMapObjectRankUpCharacterModel",
    "commondropitem3d": "PalMapObjectDropItemModel",
    "cookingstove": "PalMapObjectConvertItemModel",
    "damagablerock_pv": "PalMapObjectItemDropOnDamagModel",
    "damagablerock0001": "PalMapObjectItemDropOnDamagModel",
    "damagablerock0002": "PalMapObjectItemDropOnDamagModel",
    "damagablerock0003": "PalMapObjectItemDropOnDamagModel",
    "damagablerock0004": "PalMapObjectItemDropOnDamagModel",
    "damagablerock0005": "PalMapObjectItemDropOnDamagModel",
    "damagablerock0017": "PalMapObjectItemDropOnDamagModel",
    "damagablerock0018": "PalMapObjectItemDropOnDamagModel",
    "damagablerock0019": "PalMapObjectItemDropOnDamagModel",
    "damagablerock0006": "PalMapObjectItemDropOnDamagModel",
    "damagablerock0007": "PalMapObjectItemDropOnDamagModel",
    "damagablerock0008": "PalMapObjectItemDropOnDamagModel",
    "damagablerock0009": "PalMapObjectItemDropOnDamagModel",
    "damagablerock0010": "PalMapObjectItemDropOnDamagModel",
    "damagablerock0011": "PalMapObjectItemDropOnDamagModel",
    "damagablerock0012": "PalMapObjectItemDropOnDamagModel",
    "damagablerock0013": "PalMapObjectItemDropOnDamagModel",
    "damagablerock0014": "PalMapObjectItemDropOnDamagModel",
    "damagablerock0015": "PalMapObjectItemDropOnDamagModel",
    "damagablerock0016": "PalMapObjectItemDropOnDamagModel",
    "deathpenaltychest": "PalMapObjectDeathPenaltyStorageModel",
    "defensegatlinggun": "PalMapObjectDefenseBulletLauncherModel",
    "defensemachinegun": "PalMapObjectDefenseBulletLauncherModel",
    "defenseminigun": "DEFAULT_UNKNOWN_PalMapObjectConcreteModelBase",
    "defensebowgun": "PalMapObjectDefenseBulletLauncherModel",
    "defensemissile": "PalMapObjectDefenseBulletLauncherModel",
    "defensewait": "PalMapObjectDefenseWaitModel",
    "electricgenerator": "PalMapObjectGenerateEnergyModel",
    "electricgenerator_slave": "PalMapObjectGenerateEnergyModel",
    "electricgenerator2": "PalMapObjectGenerateEnergyModel",
    "electricgenerator3": "PalMapObjectGenerateEnergyModel",
    "electrickitchen": "PalMapObjectConvertItemModel",
    "factory_comfortable_01": "PalMapObjectConvertItemModel",
    "factory_comfortable_02": "PalMapObjectConvertItemModel",
    "factory_hard_01": "PalMapObjectConvertItemModel",
    "factory_hard_02": "PalMapObjectConvertItemModel",
    "factory_hard_03": "PalMapObjectConvertItemModel",
    "farmblockv2_grade01": "PalMapObjectFarmBlockV2Model",
    "farmblockv2_grade02": "PalMapObjectFarmBlockV2Model",
    "farmblockv2_grade03": "PalMapObjectFarmBlockV2Model",
    "farmblockv2_wheet": "PalMapObjectFarmBlockV2Model",
    "farmblockv2_tomato": "PalMapObjectFarmBlockV2Model",
    "farmblockv2_lettuce": "PalMapObjectFarmBlockV2Model",
    "farmblockv2_berries": "PalMapObjectFarmBlockV2Model",
    "farmblockv2_potato": "PalMapObjectFarmBlockV2Model",
    "farmblockv2_onion": "PalMapObjectFarmBlockV2Model",
    "farmblockv2_carrot": "PalMapObjectFarmBlockV2Model",
    "fasttravelpoint": "PalMapObjectFastTravelPointModel",
    "hightechkitchen": "PalMapObjectConvertItemModel",
    "itemchest": "PalMapObjectItemChestModel",
    "itemchest_02": "PalMapObjectItemChestModel",
    "itemchest_03": "PalMapObjectItemChestModel",
    "itemchest_04": "PalMapObjectItemChestModel",
    "dev_itemchest": "PalMapObjectItemChestModel",
    "medicalpalbed": "PalMapObjectMedicalPalBedModel",
    "medicalpalbed_02": "PalMapObjectMedicalPalBedModel",
    "medicalpalbed_03": "PalMapObjectMedicalPalBedModel",
    "medicalpalbed_04": "PalMapObjectMedicalPalBedModel",
    "medicinefacility_01": "PalMapObjectConvertItemModel",
    "medicinefacility_02": "PalMapObjectConvertItemModel",
    "medicinefacility_03": "PalMapObjectConvertItemModel",
    "palfoodbox": "PalMapObjectPalFoodBoxModel",
    "palboxv2": "PalMapObjectBaseCampPoint",
    "displaycharacter": "PalMapObjectDisplayCharacterModel",
    "pickupitem_flint": "PalMapObjectPickupItemOnLevelModel",
    "pickupitem_log": "PalMapObjectPickupItemOnLevelModel",
    "pickupitem_redberry": "PalMapObjectPickupItemOnLevelModel",
    "pickupitem_stone": "PalMapObjectPickupItemOnLevelModel",
    "pickupitem_potato": "PalMapObjectPickupItemOnLevelModel",
    "pickupitem_poppy": "PalMapObjectPickupItemOnLevelModel",
    "playerbed": "PalMapObjectPlayerBedModel",
    "playerbed_02": "PalMapObjectPlayerBedModel",
    "playerbed_03": "PalMapObjectPlayerBedModel",
    "shippingitembox": "PalMapObjectShippingItemModel",
    "spherefactory_black_01": "PalMapObjectConvertItemModel",
    "spherefactory_black_02": "PalMapObjectConvertItemModel",
    "spherefactory_black_03": "PalMapObjectConvertItemModel",
    "spherefactory_white_01": "PalMapObjectConvertItemModel",
    "spherefactory_white_02": "PalMapObjectConvertItemModel",
    "spherefactory_white_03": "PalMapObjectConvertItemModel",
    "stonehouse1": "PalBuildObject",
    "stonepit": "PalMapObjectProductItemModel",
    "strawhouse1": "PalBuildObject",
    "weaponfactory_clean_01": "PalMapObjectConvertItemModel",
    "weaponfactory_clean_02": "PalMapObjectConvertItemModel",
    "weaponfactory_clean_03": "PalMapObjectConvertItemModel",
    "weaponfactory_dirty_01": "PalMapObjectConvertItemModel",
    "weaponfactory_dirty_02": "PalMapObjectConvertItemModel",
    "weaponfactory_dirty_03": "PalMapObjectConvertItemModel",
    "well": "PalMapObjectProductItemModel",
    "woodhouse1": "PalBuildObject",
    "workbench": "PalMapObjectConvertItemModel",
    "recoverotomo": "PalMapObjectRecoverOtomoModel",
    "palegg": "PalMapObjectPalEggModel",
    "palegg_fire": "PalMapObjectPalEggModel",
    "palegg_water": "PalMapObjectPalEggModel",
    "palegg_leaf": "PalMapObjectPalEggModel",
    "palegg_electricity": "PalMapObjectPalEggModel",
    "palegg_ice": "PalMapObjectPalEggModel",
    "palegg_earth": "PalMapObjectPalEggModel",
    "palegg_dark": "PalMapObjectPalEggModel",
    "palegg_dragon": "PalMapObjectPalEggModel",
    "hatchingpalegg": "PalMapObjectHatchingEggModel",
    "treasurebox": "PalMapObjectTreasureBoxModel",
    "treasurebox_visiblecontent": "PalMapObjectPickupItemOnLevelModel",
    "treasurebox_visiblecontent_skillfruits": "PalMapObjectPickupItemOnLevelModel",
    "stationdeforest2": "PalMapObjectProductItemModel",
    "workbench_skillunlock": "PalMapObjectConvertItemModel",
    "workbench_skillcard": "PalMapObjectConvertItemModel",
    "wooden_foundation": "PalBuildObject",
    "wooden_wall": "PalBuildObject",
    "wooden_roof": "PalBuildObject",
    "wooden_stair": "PalBuildObject",
    "wooden_doorwall": "PalMapObjectDoorModel",
    "stone_foundation": "PalBuildObject",
    "stone_wall": "PalBuildObject",
    "stone_roof": "PalBuildObject",
    "stone_stair": "PalBuildObject",
    "stone_doorwall": "PalMapObjectDoorModel",
    "metal_foundation": "PalBuildObject",
    "metal_wall": "PalBuildObject",
    "metal_roof": "PalBuildObject",
    "metal_stair": "PalBuildObject",
    "metal_doorwall": "PalMapObjectDoorModel",
    "buildablegoddessstatue": "PalMapObjectCharacterStatusOperatorModel",
    "spa": "PalMapObjectAmusementModel",
    "spa2": "PalMapObjectAmusementModel",
    "pickupitem_mushroom": "PalMapObjectPickupItemOnLevelModel",
    "defensewall_wood": "PalBuildObject",
    "defensewall": "PalBuildObject",
    "defensewall_metal": "PalBuildObject",
    "heater": "PalMapObjectHeatSourceModel",
    "electricheater": "PalMapObjectHeatSourceModel",
    "cooler": "PalMapObjectHeatSourceModel",
    "electriccooler": "PalMapObjectHeatSourceModel",
    "torch": "PalMapObjectTorchModel",
    "walltorch": "PalMapObjectTorchModel",
    "lamp": "PalMapObjectLampModel",
    "ceilinglamp": "PalMapObjectLampModel",
    "largelamp": "PalMapObjectLampModel",
    "largeceilinglamp": "PalMapObjectLampModel",
    "crusher": "PalMapObjectConvertItemModel",
    "woodcrusher": "PalMapObjectConvertItemModel",
    "flourmill": "PalMapObjectConvertItemModel",
    "trap_leghold": "DEFAULT_UNKNOWN_PalMapObjectConcreteModelBase",
    "trap_leghold_big": "DEFAULT_UNKNOWN_PalMapObjectConcreteModelBase",
    "trap_noose": "DEFAULT_UNKNOWN_PalMapObjectConcreteModelBase",
    "trap_movingpanel": "DEFAULT_UNKNOWN_PalMapObjectConcreteModelBase",
    "trap_mineelecshock": "DEFAULT_UNKNOWN_PalMapObjectConcreteModelBase",
    "trap_minefreeze": "DEFAULT_UNKNOWN_PalMapObjectConcreteModelBase",
    "trap_mineattack": "DEFAULT_UNKNOWN_PalMapObjectConcreteModelBase",
    "breedfarm": "PalMapObjectBreedFarmModel",
    "wood_gate": "PalMapObjectDoorModel",
    "stone_gate": "PalMapObjectDoorModel",
    "metal_gate": "PalMapObjectDoorModel",
    "repairbench": "PalMapObjectRepairItemModel",
    "skillfruit_test": "PalMapObjectPickupItemOnLevelModel",
    "toolboxv1": "PalMapObjectBaseCampPassiveEffectModel",
    "toolboxv2": "PalMapObjectBaseCampPassiveEffectModel",
    "fountain": "PalMapObjectBaseCampPassiveEffectModel",
    "silo": "PalMapObjectBaseCampPassiveEffectModel",
    "transmissiontower": "PalMapObjectBaseCampPassiveEffectModel",
    "flowerbed": "PalMapObjectBaseCampPassiveEffectModel",
    "stump": "PalMapObjectBaseCampPassiveEffectModel",
    "miningtool": "PalMapObjectBaseCampPassiveEffectModel",
    "cauldron": "PalMapObjectBaseCampPassiveEffectModel",
    "snowman": "PalMapObjectBaseCampPassiveEffectModel",
    "olympiccauldron": "PalMapObjectBaseCampPassiveEffectModel",
    "basecampworkhard": "PalMapObjectBaseCampPassiveWorkHardModel",
    "coolerbox": "PalMapObjectItemChest_AffectCorruption",
    "refrigerator": "PalMapObjectItemChest_AffectCorruption",
    "damagedscarecrow": "PalMapObjectDamagedScarecrowModel",
    "signboard": "PalMapObjectSignboardModel",
    "basecampbattledirector": "PalMapObjectBaseCampWorkerDirectorModel",
    "monsterfarm": "PalMapObjectMonsterFarmModel",
    "wood_windowwall": "PalBuildObject",
    "stone_windowwall": "PalBuildObject",
    "metal_windowwall": "PalBuildObject",
    "wood_trianglewall": "PalBuildObject",
    "stone_trianglewall": "PalBuildObject",
    "metal_trianglewall": "PalBuildObject",
    "wood_slantedroof": "PalBuildObject",
    "stone_slantedroof": "PalBuildObject",
    "metal_slantedroof": "PalBuildObject",
    "table1": "PalBuildObject",
    "barrel_wood": "PalMapObjectItemChestModel",
    "box_wood": "PalMapObjectItemChestModel",
    "box01_iron": "PalMapObjectItemChestModel",
    "box02_iron": "PalMapObjectItemChestModel",
    "shelf_wood": "PalMapObjectItemChestModel",
    "shelf_cask_wood": "PalMapObjectItemChestModel",
    "shelf_hang01_wood": "PalMapObjectItemChestModel",
    "shelf01_iron": "PalMapObjectItemChestModel",
    "shelf02_iron": "PalMapObjectItemChestModel",
    "shelf03_iron": "PalMapObjectItemChestModel",
    "shelf04_iron": "PalMapObjectItemChestModel",
    "shelf05_stone": "PalMapObjectItemChestModel",
    "shelf06_stone": "PalMapObjectItemChestModel",
    "shelf07_stone": "PalMapObjectItemChestModel",
    "shelf01_wall_stone": "PalMapObjectItemChestModel",
    "shelf01_wall_iron": "PalMapObjectItemChestModel",
    "shelf01_stone": "PalMapObjectItemChestModel",
    "shelf02_stone": "PalMapObjectItemChestModel",
    "shelf03_stone": "PalMapObjectItemChestModel",
    "shelf04_stone": "PalMapObjectItemChestModel",
    "container01_iron": "PalMapObjectItemChestModel",
    "tablesquare_wood": "PalBuildObject",
    "tablecircular_wood": "PalBuildObject",
    "bench_wood": "PalBuildObject",
    "stool_wood": "PalBuildObject",
    "decal_palsticker_pinkcat": "PalBuildObject",
    "stool_high_wood": "PalBuildObject",
    "counter_wood": "PalBuildObject",
    "rug_wood": "PalBuildObject",
    "shelf_hang02_wood": "PalBuildObject",
    "ivy01": "PalBuildObject",
    "ivy02": "PalBuildObject",
    "ivy03": "PalBuildObject",
    "chair01_wood": "PalBuildObject",
    "box01_stone": "PalBuildObject",
    "barrel01_iron": "PalBuildObject",
    "barrel02_iron": "PalBuildObject",
    "barrel03_iron": "PalBuildObject",
    "cablecoil01_iron": "PalBuildObject",
    "chair01_iron": "PalBuildObject",
    "chair02_iron": "PalBuildObject",
    "clock01_wall_iron": "PalBuildObject",
    "garbagebag_iron": "PalBuildObject",
    "goalsoccer_iron": "PalBuildObject",
    "machinegame01_iron": "PalBuildObject",
    "machinevending01_iron": "PalBuildObject",
    "pipeclay01_iron": "PalBuildObject",
    "signexit_ceiling_iron": "PalBuildObject",
    "signexit_wall_iron": "PalBuildObject",
    "sofa01_iron": "PalBuildObject",
    "sofa02_iron": "PalBuildObject",
    "stool01_iron": "PalBuildObject",
    "tablecircular01_iron": "PalBuildObject",
    "tableside01_iron": "PalBuildObject",
    "tablesquare01_iron": "PalBuildObject",
    "tablesquare02_iron": "PalBuildObject",
    "tire01_iron": "PalBuildObject",
    "trafficbarricade01_iron": "PalBuildObject",
    "trafficbarricade02_iron": "PalBuildObject",
    "trafficbarricade03_iron": "PalBuildObject",
    "trafficbarricade04_iron": "PalBuildObject",
    "trafficbarricade05_iron": "PalBuildObject",
    "trafficcone01_iron": "PalBuildObject",
    "trafficcone02_iron": "PalBuildObject",
    "trafficcone03_iron": "PalBuildObject",
    "trafficlight01_iron": "PalBuildObject",
    "bathtub_stone": "PalBuildObject",
    "chair01_stone": "PalBuildObject",
    "chair02_stone": "PalBuildObject",
    "clock01_stone": "PalBuildObject",
    "curtain01_wall_stone": "PalBuildObject",
    "desk01_stone": "PalBuildObject",
    "globe01_stone": "PalBuildObject",
    "mirror01_stone": "PalBuildObject",
    "mirror02_stone": "PalBuildObject",
    "mirror01_wall_stone": "PalBuildObject",
    "partition_stone": "PalBuildObject",
    "piano01_stone": "PalBuildObject",
    "piano02_stone": "PalBuildObject",
    "rug01_stone": "PalBuildObject",
    "rug02_stone": "PalBuildObject",
    "rug03_stone": "PalBuildObject",
    "rug04_stone": "PalBuildObject",
    "sofa01_stone": "PalBuildObject",
    "sofa02_stone": "PalBuildObject",
    "sofa03_stone": "PalBuildObject",
    "stool01_stone": "PalBuildObject",
    "stove01_stone": "PalBuildObject",
    "tablecircular01_stone": "PalBuildObject",
    "tabledresser01_stone": "PalMapObjectCharacterMakeModel",
    "tablesink01_stone": "PalBuildObject",
    "toilet01_stone": "PalBuildObject",
    "toiletholder01_stone": "PalBuildObject",
    "towlrack01_stone": "PalBuildObject",
    "plant01_plant": "PalBuildObject",
    "plant02_plant": "PalBuildObject",
    "plant03_plant": "PalBuildObject",
    "plant04_plant": "PalBuildObject",
    "light_floorlamp01": "PalMapObjectLampModel",
    "light_floorlamp02": "PalMapObjectLampModel",
    "light_lightpole01": "PalMapObjectLampModel",
    "light_lightpole02": "PalMapObjectLampModel",
    "light_lightpole03": "PalMapObjectLampModel",
    "light_lightpole04": "PalMapObjectLampModel",
    "light_fireplace01": "PalMapObjectTorchModel",
    "light_fireplace02": "PalMapObjectTorchModel",
    "light_candlesticks_top": "PalMapObjectLampModel",
    "light_candlesticks_wall": "PalMapObjectLampModel",
    "television01_iron": "PalBuildObject",
    "desk01_iron": "PalBuildObject",
    "trafficsign01_iron": "PalBuildObject",
    "trafficsign02_iron": "PalBuildObject",
    "trafficsign03_iron": "PalBuildObject",
    "trafficsign04_iron": "PalBuildObject",
    "chair01_pal": "PalBuildObject",
    "altar": "PalBuildObjectRaidBossSummon",
    "copperpit": "PalMapObjectProductItemModel",
    "copperpit_2": "PalMapObjectProductItemModel",
    "electrichatchingpalegg": "PalMapObjectHatchingEggModel",
    "pickupitem_cavemushroom": "PalMapObjectPickupItemOnLevelModel",
    "treasurebox_oilrig": "PalMapObjectTreasureBoxModel",
    "treasurebox_electric": "PalMapObjectTreasureBoxModel",
    "treasurebox_ivy": "PalMapObjectTreasureBoxModel",
    "treasurebox_ice": "PalMapObjectTreasureBoxModel",
    "treasurebox_fire": "PalMapObjectTreasureBoxModel",
    "treasurebox_water": "PalMapObjectTreasureBoxModel",
    "treasurebox_fishingjunk_requiredlonghold2": "PalMapObjectTreasureBoxModel",
    "treasurebox_requiredlonghold": "PalMapObjectTreasureBoxModel",
    "meteordrop_damagable": "PalMapObjectItemDropOnDamagModel",
    "electricgenerator_large": "PalMapObjectGenerateEnergyModel",
    "medicalpalbed_05": "PalMapObjectMedicalPalBedModel",
    "pickupitem_nightstone": "PalMapObjectPickupItemOnLevelModel",
    "workspeedincrease1": "PalMapObjectBaseCampPassiveEffectModel",
    "coalpit": "PalMapObjectProductItemModel",
    "quartzpit": "PalMapObjectProductItemModel",
    "sulfurpit": "PalMapObjectProductItemModel",
    "lab": "PalMapObjectLabModel",
    "palmedicinebox": "PalMapObjectPalMedicineBoxModel",
    "sanitydecrease1": "PalMapObjectBaseCampPassiveEffectModel",
    "energystorage_electric": "PalMapObjectEnergyStorageModel",
    "hugekitchen": "PalMapObjectConvertItemModel",
    "spherefactory_black_04": "PalMapObjectConvertItemModel",
    "icecrusher": "PalMapObjectConvertItemModel",
    "wallsignboard": "PalMapObjectSignboardModel",
    "skinchange": "BlueprintGeneratedClass",
    "dismantlingconveyor": "BlueprintGeneratedClass",
    "japanesestyle_doorwall_01": "PalMapObjectDoorModel",
    "japanesestyle_doorwall_02": "PalMapObjectDoorModel",
    "japanesestyle_doorwall_03": "PalMapObjectDoorModel",
    "factory_money": "PalMapObjectConvertItemModel",
    "multielectrichatchingpalegg": "PalMapObjectMultiHatchingEggModel",
    "coolerpalfoodbox": "BlueprintGeneratedClass",
    "itembooth": "PalMapObjectItemBoothModel",
    "palbooth": "PalMapObjectPalBoothModel",
    "supplydrop": "PalMapObjectSupplyStorageModel",
    "tansu": "PalMapObjectItemChestModel",
    "guildchest": "PalMapObjectGuildChestModel",
    "basecampitemdispenser": "PalMapObjectBaseCampItemDispenserModel",
    "farm_skillfruits": "PalMapObjectFarmSkillFruitsModel",
    "expedition": "PalMapObjectCharacterTeamMissionModel",
    "oilpump": "PalMapObjectProductItemModel",
    "compositedesk": "PalMapObjectConvertItemModel",
    "glass_doorwall": "PalMapObjectDoorModel",
    "zaisu": "PalMapObjectPlayerSitModel",
    "dimensionpalstorage": "PalMapObjectDimensionPalStorageModel",
}
NO_OP_TYPES = set(
    [
        "Default_PalMapObjectConcreteModelBase",
        "PalMapObjectDefenseWaitModel",
        "PalMapObjectDisplayCharacterModel",
        "PalMapObjectDamagedScarecrowModel",
        "PalMapObjectHeatSourceModel",
    ]
)


def decode_bytes(
    parent_reader: FArchiveReader, m_bytes: Sequence[int], object_id: str
) -> Optional[dict[str, Any]]:
    if len(m_bytes) == 0:
        return {"values": []}
    reader = parent_reader.internal_copy(bytes(m_bytes), debug=False)
    data: dict[str, Any] = {}

    if object_id.lower() not in MAP_OBJECT_NAME_TO_CONCRETE_MODEL_CLASS:
        print(f"Warning: Map object '{object_id}' not in database, skipping")
        return {"values": m_bytes}

    # Base handling
    data["instance_id"] = reader.guid()
    data["model_instance_id"] = reader.guid()

    map_object_concrete_model = MAP_OBJECT_NAME_TO_CONCRETE_MODEL_CLASS[
        object_id.lower()
    ]
    data["concrete_model_type"] = map_object_concrete_model
    match map_object_concrete_model:
        case model if model in NO_OP_TYPES:
            pass
        case "PalMapObjectCharacterTeamMissionModel":
            data["mission_id"] = reader.fstring()
            data["state"] = reader.byte()
            data["start_time"] = reader.i64()
            data["unknown_bytes"] = [int(b) for b in reader.read_to_end()]
        case "PalMapObjectFarmSkillFruitsModel":
            data["leading_bytes"] = reader.byte_list(4)
            data["skill_fruits_id"] = reader.fstring()
            data["current_state"] = reader.byte()
            data["progress_rate"] = reader.float()
            data["trailing_bytes"] = reader.byte_list(20)
        case "PalMapObjectSupplyStorageModel":
            data["created_at_real_time"] = reader.i64()
            data["trailing_bytes"] = reader.byte_list(8)
        case "PalMapObjectItemBoothModel":
            data["leading_bytes"] = reader.byte_list(4)
            data["private_lock_player_uid"] = reader.guid()
            data["trade_infos"] = reader.tarray(pal_item_booth_trade_info_read)
            data["trailing_bytes"] = reader.byte_list(20)
        case "PalMapObjectPalBoothModel":
            data["unknown_bytes"] = [int(b) for b in reader.read_to_end()]
        case "PalMapObjectMultiHatchingEggModel":
            data["unknown_bytes"] = [int(b) for b in reader.read_to_end()]
        case "PalMapObjectEnergyStorageModel":
            data["stored_energy_amount"] = reader.float()
            data["trailing_bytes"] = reader.byte_list(8)
        case "PalMapObjectDeathDroppedCharacterModel":
            data["stored_parameter_id"] = reader.guid()
            data["owner_player_uid"] = reader.guid()
            if not reader.eof():
                data["unknown_bytes"] = [int(b) for b in reader.read_to_end()]
        case "PalMapObjectConvertItemModel":
            data["leading_bytes"] = reader.byte_list(4)
            data["current_recipe_id"] = reader.fstring()
            data["requested_product_num"] = reader.i32()
            data["remain_product_num"] = reader.i32()
            data["work_speed_additional_rate"] = reader.float()
            data["trailing_bytes"] = reader.byte_list(8)
        case "PalMapObjectPickupItemOnLevelModel":
            data["auto_picked_up"] = reader.u32() > 0
        case "PalMapObjectDropItemModel":
            data["auto_picked_up"] = reader.u32() > 0
            data["pickupdable_player_uid"] = reader.guid()
            data["remove_pickup_guard_timer_handle"] = reader.i64()
            data["item_id"] = {
                "static_id": reader.fstring(),
                "dynamic_id": {
                    "created_world_id": reader.guid(),
                    "local_id_in_created_world": reader.guid(),
                },
            }
            data["trailing_bytes"] = reader.byte_list(4)
        case "PalMapObjectItemDropOnDamagModel":
            data["drop_item_infos"] = reader.tarray(pal_item_and_num_read)
            if not reader.eof():
                data["unknown_bytes"] = [int(b) for b in reader.read_to_end()]
        case "PalMapObjectDeathPenaltyStorageModel":
            data["owner_player_uid"] = reader.guid()
            if not reader.eof():
                data["created_at"] = reader.u64()
        case "PalMapObjectDefenseBulletLauncherModel":
            data["remaining_bullets"] = reader.i32()
            data["magazine_size"] = reader.i32()
            data["bullet_item_name"] = reader.fstring()
        case "PalMapObjectGenerateEnergyModel":
            data["generate_energy_rate_by_worker"] = reader.float()
            data["stored_energy_amount"] = reader.float()
            data["consume_energy_speed"] = reader.float()
        case "PalMapObjectFarmBlockV2Model":
            data["crop_progress_rate"] = reader.float()
            data["crop_data_id"] = reader.fstring()
            data["current_state"] = reader.byte()
            data["crop_progress_rate_value"] = reader.float()
            data["water_stack_rate_value"] = reader.float()
            data["state_machine"] = {
                "growup_required_time": reader.float(),
                "growup_progress_time": reader.float(),
            }
            data["trailing_bytes"] = reader.byte_list(8)
        case "PalMapObjectFastTravelPointModel":
            data["location_instance_id"] = reader.guid()
        case "PalMapObjectShippingItemModel":
            data["shipping_hours"] = reader.tarray(lambda r: r.i32())
        case "PalMapObjectProductItemModel":
            data["work_speed_additional_rate"] = reader.float()
            data["product_item_id"] = reader.fstring()
        case "PalMapObjectRecoverOtomoModel":
            data["recover_amount_by_sec"] = reader.float()
        case "PalMapObjectHatchingEggModel":
            data["leading_bytes"] = reader.byte_list(4)
            data["hatched_character_save_parameter"] = reader.properties_until_end()
            data["current_pal_egg_temp_diff"] = reader.i32()
            data["hatched_character_guid"] = reader.guid()
            data["trailing_bytes"] = reader.byte_list(4)
        case "PalMapObjectTreasureBoxModel":
            data["treasure_grade_type"] = reader.byte()
            data["treasure_special_type"] = reader.byte()
            data["opened"] = reader.byte()
            data["long_hold_interaction_duration"] = reader.float()
            data["interact_player_action_type"] = reader.byte()
            data["is_lock_riding"] = reader.byte()
        case "PalMapObjectBreedFarmModel":
            data["spawned_egg_instance_ids"] = reader.tarray(lambda r: r.guid())
            data["breed_required_real_time"] = reader.float()
            data["breed_progress_time"] = reader.float()
        case "PalMapObjectSignboardModel":
            data["signboard_text"] = reader.fstring()
            if not reader.eof():
                data["unknown_bytes"] = [int(b) for b in reader.read_to_end()]
        case "PalMapObjectTorchModel":
            data["ignition_minutes"] = reader.i32()
            data["extinction_date_time"] = reader.i64()
            data["trailing_bytes"] = reader.byte_list(4)
        case "PalMapObjectPalEggModel":
            data["long_hold_interact_duration"] = reader.float()
        case "PalMapObjectBaseCampPoint":
            data["leading_bytes"] = reader.byte_list(4)
            data["base_camp_id"] = reader.guid()
            data["trailing_bytes"] = reader.byte_list(4)
        case "PalMapObjectItemChestModel":
            data["private_lock_player_uid"] = reader.guid()
            data["trailing_bytes"] = reader.byte_list(8)
        case (
            "PalMapObjectPlayerBedModel"
            | "PalBuildObject"
            | "PalMapObjectCharacterStatusOperatorModel"
            | "PalMapObjectRankUpCharacterModel"
            | "BlueprintGeneratedClass"
            | "PalMapObjectMedicalPalBedModel"
            | "PalMapObjectDoorModel"
            | "PalMapObjectMonsterFarmModel"
            | "PalMapObjectAmusementModel"
            | "PalMapObjectLampModel"
            | "PalMapObjectLabModel"
            | "PalMapObjectRepairItemModel"
            | "PalMapObjectBaseCampPassiveWorkHardModel"
            | "PalMapObjectBaseCampPassiveEffectModel"
            | "PalMapObjectBaseCampItemDispenserModel"
            | "PalMapObjectGuildChestModel"
            | "PalMapObjectCharacterMakeModel"
            | "PalMapObjectPalFoodBoxModel"
            | "PalMapObjectPlayerSitModel"
            | "PalMapObjectBaseCampWorkerDirectorModel"
            | "PalMapObjectPalMedicineBoxModel"
        ):
            data["trailing_bytes"] = reader.byte_list(4)
        case "PalMapObjectDimensionPalStorageModel":
            data["trailing_bytes"] = reader.byte_list(12)
        case _:
            print(
                f"Warning: Unknown map object concrete model {map_object_concrete_model}, skipping"
            )
            return {"values": m_bytes}

    remaining_bytes = len(m_bytes) - reader.data.tell()
    remaining_data = reader.read_to_end()

    # parse item drop list (replace empty drop_item_infos)
    if remaining_bytes > 0:
        temp_reader = parent_reader.internal_copy(remaining_data, debug=False)
        data["actual_drop_items"] = parse_item_drop_list(temp_reader, remaining_bytes)

    if not reader.eof():
        raise Exception(
            f"Warning: EOF not reached for {object_id} {map_object_concrete_model}: ori: {''.join(f'{b:02x}' for b in m_bytes)} remaining: {reader.size - reader.data.tell()}"
        )
    return data


def parse_item_drop_list(
    reader: FArchiveReader, total_bytes: int
) -> list[dict[str, Any]]:
    """parse item drop list"""
    items = []

    try:
        while not reader.eof() and reader.data.tell() < total_bytes:
            # read item info
            item_count_or_type = reader.u32()  # maybe count or type id
            string_length = reader.u32()  # string length

            # validate string length
            if string_length > 100 or string_length == 0:
                # maybe not the expected format, break
                break

            # read item name
            string_data = reader.read(string_length)
            try:
                item_name = string_data.decode("ascii").rstrip("\x00")
            except:
                # decode failed, maybe not a string
                break

            # calculate and skip padding bytes (32 bytes aligned)
            padding_needed = (32 - (string_length % 32)) % 32
            if padding_needed > 0:
                reader.read(padding_needed)

            # check if there are more data to read additional values
            remaining = total_bytes - reader.data.tell()
            additional_values = []

            # try to read subsequent values (usually count, state, etc.)
            while (
                remaining >= 4 and len(additional_values) < 4
            ):  # max 4 additional values
                try:
                    next_value = reader.u32()
                    additional_values.append(next_value)
                    remaining -= 4

                    # if the next value looks like a string length (less than 100 and not 0), it's the next item
                    if remaining >= 4:
                        peek_pos = reader.data.tell()
                        potential_string_len = reader.u32()
                        reader.data.seek(peek_pos)  # back

                        if 0 < potential_string_len < 100:
                            # this might be the string length of the next item, stop reading additional values
                            break
                except:
                    break

            # create item entry
            item = {
                "count_or_type": item_count_or_type,
                "item_name": item_name,
                "additional_values": additional_values,
            }
            items.append(item)

            # prevent infinite loop
            if len(items) > 50:  # reasonable item count limit
                break

    except Exception as e:
        # if parsing fails, return the parsed part
        pass

    return items


def encode_bytes(p: Optional[dict[str, Any]]) -> bytes:
    if p is None:
        return b""

    writer = FArchiveWriter()

    map_object_concrete_model = p["concrete_model_type"]

    # Base handling
    writer.guid(p["instance_id"])
    writer.guid(p["model_instance_id"])

<<<<<<< HEAD
    if map_object_concrete_model in NO_OP_TYPES:
        pass
    elif map_object_concrete_model == "PalMapObjectDeathDroppedCharacterModel":
        writer.guid(p["stored_parameter_id"])
        writer.guid(p["owner_player_uid"])
    elif map_object_concrete_model == "PalMapObjectConvertItemModel":
        writer.fstring(p["current_recipe_id"])
        writer.i32(p["remain_product_num"])
        writer.i32(p["requested_product_num"])
        writer.float(p["work_speed_additional_rate"])
        if "can_transport_out_product" in p:
            writer.u32(1 if p["can_transport_out_product"] else 0)
    elif map_object_concrete_model == "PalMapObjectPickupItemOnLevelModel":
        writer.u32(1 if p["auto_picked_up"] else 0)
    elif map_object_concrete_model == "PalMapObjectDropItemModel":
        writer.u32(1 if p["auto_picked_up"] else 0)
        writer.fstring(p["item_id"]["static_id"])
        writer.guid(p["item_id"]["dynamic_id"]["created_world_id"])
        writer.guid(p["item_id"]["dynamic_id"]["local_id_in_created_world"])
    elif map_object_concrete_model == "PalMapObjectItemDropOnDamagModel":
        writer.tarray(pal_item_and_slot_writer, p["drop_item_infos"])
        # encode actual drop items list
        if "actual_drop_items" in p:
            encode_item_drop_list(writer, p["actual_drop_items"])
    elif map_object_concrete_model == "PalMapObjectDeathPenaltyStorageModel":
        writer.guid(p["owner_player_uid"])
        if "created_at" in p:
            writer.u64(p["created_at"])
    elif map_object_concrete_model == "PalMapObjectDefenseBulletLauncherModel":
        writer.i32(p["remaining_bullets"])
        writer.i32(p["magazine_size"])
        writer.fstring(p["bullet_item_name"])
    elif map_object_concrete_model == "PalMapObjectGenerateEnergyModel":
        writer.float(p["stored_energy_amount"])
    elif map_object_concrete_model == "PalMapObjectFarmBlockV2Model":
        writer.fstring(p["crop_data_id"])
        writer.byte(p["current_state"])
        writer.float(p["crop_progress_rate_value"])
        writer.float(p["water_stack_rate_value"])
        if "state_machine" in p:
=======
    match map_object_concrete_model:
        case model if model in NO_OP_TYPES:
            pass
        case "PalMapObjectCharacterTeamMissionModel":
            writer.fstring(p["mission_id"])
            writer.byte(p["state"])
            writer.i64(p["start_time"])
            writer.write(bytes(p["unknown_bytes"]))
        case "PalMapObjectFarmSkillFruitsModel":
            writer.write(bytes(p["leading_bytes"]))
            writer.fstring(p["skill_fruits_id"])
            writer.byte(p["current_state"])
            writer.float(p["progress_rate"])
            writer.float(p["trailing_bytes"])
        case "PalMapObjectSupplyStorageModel":
            writer.i64(p["created_at_real_time"])
            writer.write(bytes(p["trailing_bytes"]))
        case "PalMapObjectItemBoothModel":
            writer.write(bytes(p["leading_bytes"]))
            writer.guid(p["private_lock_player_uid"])
            writer.tarray(pal_item_booth_trade_info_writer, p["trade_infos"])
            writer.write(bytes(p["trailing_bytes"]))
        case "PalMapObjectPalBoothModel":
            writer.write(bytes(p["unknown_bytes"]))
        case "PalMapObjectMultiHatchingEggModel":
            writer.write(bytes(p["unknown_bytes"]))
        case "PalMapObjectEnergyStorageModel":
            writer.float(p["stored_energy_amount"])
            writer.write(bytes(p["trailing_bytes"]))
        case "PalMapObjectDeathDroppedCharacterModel":
            writer.guid(p["stored_parameter_id"])
            writer.guid(p["owner_player_uid"])
            if "unknown_bytes" in p:
                writer.write(bytes(p["unknown_bytes"]))
        case "PalMapObjectConvertItemModel":
            writer.write(bytes(p["leading_bytes"]))
            writer.fstring(p["current_recipe_id"])
            writer.i32(p["requested_product_num"])
            writer.i32(p["remain_product_num"])
            writer.float(p["work_speed_additional_rate"])
            writer.write(bytes(p["trailing_bytes"]))
        case "PalMapObjectPickupItemOnLevelModel":
            writer.u32(1 if p["auto_picked_up"] else 0)
        case "PalMapObjectDropItemModel":
            writer.u32(1 if p["auto_picked_up"] else 0)
            writer.guid(p["pickupdable_player_uid"])
            writer.i64(p["remove_pickup_guard_timer_handle"])
            writer.fstring(p["item_id"]["static_id"])
            writer.guid(p["item_id"]["dynamic_id"]["created_world_id"])
            writer.guid(p["item_id"]["dynamic_id"]["local_id_in_created_world"])
            writer.write(bytes(p["trailing_bytes"]))
        case "PalMapObjectItemDropOnDamagModel":
            writer.tarray(pal_item_and_slot_writer, p["drop_item_infos"])
            if "unknown_bytes" in p:
                writer.write(bytes(p["unknown_bytes"]))
        case "PalMapObjectDeathPenaltyStorageModel":
            writer.guid(p["owner_player_uid"])
            if "created_at" in p:
                writer.u64(p["created_at"])
        case "PalMapObjectDefenseBulletLauncherModel":
            writer.i32(p["remaining_bullets"])
            writer.i32(p["magazine_size"])
            writer.fstring(p["bullet_item_name"])
        case "PalMapObjectGenerateEnergyModel":
            writer.float(p["generate_energy_rate_by_worker"])
            writer.float(p["stored_energy_amount"])
            writer.float(p["consume_energy_speed"])
        case "PalMapObjectFarmBlockV2Model":
            writer.float(p["crop_progress_rate"])
            writer.fstring(p["crop_data_id"])
            writer.byte(p["current_state"])
            writer.float(p["crop_progress_rate_value"])
            writer.float(p["water_stack_rate_value"])
>>>>>>> 1e7b72a2
            writer.float(p["state_machine"]["growup_required_time"])
            writer.float(p["state_machine"]["growup_progress_time"])
            writer.write(bytes(p["trailing_bytes"]))
        case "PalMapObjectFastTravelPointModel":
            writer.guid(p["location_instance_id"])
        case "PalMapObjectShippingItemModel":
            writer.tarray(lambda w, x: w.i32(x), p["shipping_hours"])
        case "PalMapObjectProductItemModel":
            writer.float(p["work_speed_additional_rate"])
            writer.fstring(p["product_item_id"])
        case "PalMapObjectRecoverOtomoModel":
            writer.float(p["recover_amount_by_sec"])
        case "PalMapObjectHatchingEggModel":
            writer.write(bytes(p["leading_bytes"]))
            writer.properties(p["hatched_character_save_parameter"])
            writer.i32(p["current_pal_egg_temp_diff"])
            writer.guid(p["hatched_character_guid"])
            writer.write(bytes(p["trailing_bytes"]))
        case "PalMapObjectTreasureBoxModel":
            writer.byte(p["treasure_grade_type"])
            writer.byte(p["treasure_special_type"])
            writer.byte(p["opened"])
            writer.float(p["long_hold_interaction_duration"])
            writer.byte(p["interact_player_action_type"])
            writer.byte(p["is_lock_riding"])
        case "PalMapObjectBreedFarmModel":
            writer.tarray(lambda w, x: w.guid(x), p["spawned_egg_instance_ids"])
            writer.float(p["breed_required_real_time"])
            writer.float(p["breed_progress_time"])
        case "PalMapObjectSignboardModel":
            writer.fstring(p["signboard_text"])
        case "PalMapObjectTorchModel":
            writer.i32(p["ignition_minutes"])
            writer.i64(p["extinction_date_time"])
            writer.write(bytes(p["trailing_bytes"]))
        case "PalMapObjectPalEggModel":
            writer.u32(p["long_hold_interact_duration"])
        case "PalMapObjectBaseCampPoint":
            writer.write(bytes(p["leading_bytes"]))
            writer.guid(p["base_camp_id"])
            writer.write(bytes(p["trailing_bytes"]))
        case "PalMapObjectItemChestModel":
            writer.guid(p["private_lock_player_uid"])
            writer.write(bytes(p["trailing_bytes"]))
        case (
            "PalMapObjectPlayerBedModel"
            | "PalBuildObject"
            | "PalMapObjectCharacterStatusOperatorModel"
            | "PalMapObjectRankUpCharacterModel"
            | "BlueprintGeneratedClass"
            | "PalMapObjectMedicalPalBedModel"
            | "PalMapObjectDoorModel"
            | "PalMapObjectMonsterFarmModel"
            | "PalMapObjectAmusementModel"
            | "PalMapObjectLampModel"
            | "PalMapObjectLabModel"
            | "PalMapObjectRepairItemModel"
            | "PalMapObjectBaseCampPassiveWorkHardModel"
            | "PalMapObjectBaseCampPassiveEffectModel"
            | "PalMapObjectBaseCampItemDispenserModel"
            | "PalMapObjectGuildChestModel"
            | "PalMapObjectCharacterMakeModel"
            | "PalMapObjectPalFoodBoxModel"
            | "PalMapObjectPlayerSitModel"
            | "PalMapObjectDimensionPalStorageModel"
            | "PalMapObjectBaseCampWorkerDirectorModel"
            | "PalMapObjectPalMedicineBoxModel"
        ):
            writer.write(bytes(p["trailing_bytes"]))
        case _:
            raise Exception(
                f"Unknown map object concrete model {map_object_concrete_model}"
            )

    encoded_bytes = writer.bytes()
    return encoded_bytes


def encode_item_drop_list(writer: FArchiveWriter, items: list[dict[str, Any]]) -> None:
    """encode item drop list"""
    for item in items:
        # write count or type
        writer.u32(item["count_or_type"])

        # write string
        item_name = item["item_name"]
        writer.u32(len(item_name))
        writer.write(item_name.encode("ascii"))

        # write padding bytes (32 bytes aligned)
        padding_needed = (32 - (len(item_name) % 32)) % 32
        if padding_needed > 0:
            writer.write(b"\x00" * padding_needed)

        # write additional values
        for value in item.get("additional_values", []):
            writer.u32(value)<|MERGE_RESOLUTION|>--- conflicted
+++ resolved
@@ -560,14 +560,6 @@
             )
             return {"values": m_bytes}
 
-    remaining_bytes = len(m_bytes) - reader.data.tell()
-    remaining_data = reader.read_to_end()
-
-    # parse item drop list (replace empty drop_item_infos)
-    if remaining_bytes > 0:
-        temp_reader = parent_reader.internal_copy(remaining_data, debug=False)
-        data["actual_drop_items"] = parse_item_drop_list(temp_reader, remaining_bytes)
-
     if not reader.eof():
         raise Exception(
             f"Warning: EOF not reached for {object_id} {map_object_concrete_model}: ori: {''.join(f'{b:02x}' for b in m_bytes)} remaining: {reader.size - reader.data.tell()}"
@@ -575,80 +567,6 @@
     return data
 
 
-def parse_item_drop_list(
-    reader: FArchiveReader, total_bytes: int
-) -> list[dict[str, Any]]:
-    """parse item drop list"""
-    items = []
-
-    try:
-        while not reader.eof() and reader.data.tell() < total_bytes:
-            # read item info
-            item_count_or_type = reader.u32()  # maybe count or type id
-            string_length = reader.u32()  # string length
-
-            # validate string length
-            if string_length > 100 or string_length == 0:
-                # maybe not the expected format, break
-                break
-
-            # read item name
-            string_data = reader.read(string_length)
-            try:
-                item_name = string_data.decode("ascii").rstrip("\x00")
-            except:
-                # decode failed, maybe not a string
-                break
-
-            # calculate and skip padding bytes (32 bytes aligned)
-            padding_needed = (32 - (string_length % 32)) % 32
-            if padding_needed > 0:
-                reader.read(padding_needed)
-
-            # check if there are more data to read additional values
-            remaining = total_bytes - reader.data.tell()
-            additional_values = []
-
-            # try to read subsequent values (usually count, state, etc.)
-            while (
-                remaining >= 4 and len(additional_values) < 4
-            ):  # max 4 additional values
-                try:
-                    next_value = reader.u32()
-                    additional_values.append(next_value)
-                    remaining -= 4
-
-                    # if the next value looks like a string length (less than 100 and not 0), it's the next item
-                    if remaining >= 4:
-                        peek_pos = reader.data.tell()
-                        potential_string_len = reader.u32()
-                        reader.data.seek(peek_pos)  # back
-
-                        if 0 < potential_string_len < 100:
-                            # this might be the string length of the next item, stop reading additional values
-                            break
-                except:
-                    break
-
-            # create item entry
-            item = {
-                "count_or_type": item_count_or_type,
-                "item_name": item_name,
-                "additional_values": additional_values,
-            }
-            items.append(item)
-
-            # prevent infinite loop
-            if len(items) > 50:  # reasonable item count limit
-                break
-
-    except Exception as e:
-        # if parsing fails, return the parsed part
-        pass
-
-    return items
-
-
 def encode_bytes(p: Optional[dict[str, Any]]) -> bytes:
     if p is None:
         return b""
@@ -661,48 +579,6 @@
     writer.guid(p["instance_id"])
     writer.guid(p["model_instance_id"])
 
-<<<<<<< HEAD
-    if map_object_concrete_model in NO_OP_TYPES:
-        pass
-    elif map_object_concrete_model == "PalMapObjectDeathDroppedCharacterModel":
-        writer.guid(p["stored_parameter_id"])
-        writer.guid(p["owner_player_uid"])
-    elif map_object_concrete_model == "PalMapObjectConvertItemModel":
-        writer.fstring(p["current_recipe_id"])
-        writer.i32(p["remain_product_num"])
-        writer.i32(p["requested_product_num"])
-        writer.float(p["work_speed_additional_rate"])
-        if "can_transport_out_product" in p:
-            writer.u32(1 if p["can_transport_out_product"] else 0)
-    elif map_object_concrete_model == "PalMapObjectPickupItemOnLevelModel":
-        writer.u32(1 if p["auto_picked_up"] else 0)
-    elif map_object_concrete_model == "PalMapObjectDropItemModel":
-        writer.u32(1 if p["auto_picked_up"] else 0)
-        writer.fstring(p["item_id"]["static_id"])
-        writer.guid(p["item_id"]["dynamic_id"]["created_world_id"])
-        writer.guid(p["item_id"]["dynamic_id"]["local_id_in_created_world"])
-    elif map_object_concrete_model == "PalMapObjectItemDropOnDamagModel":
-        writer.tarray(pal_item_and_slot_writer, p["drop_item_infos"])
-        # encode actual drop items list
-        if "actual_drop_items" in p:
-            encode_item_drop_list(writer, p["actual_drop_items"])
-    elif map_object_concrete_model == "PalMapObjectDeathPenaltyStorageModel":
-        writer.guid(p["owner_player_uid"])
-        if "created_at" in p:
-            writer.u64(p["created_at"])
-    elif map_object_concrete_model == "PalMapObjectDefenseBulletLauncherModel":
-        writer.i32(p["remaining_bullets"])
-        writer.i32(p["magazine_size"])
-        writer.fstring(p["bullet_item_name"])
-    elif map_object_concrete_model == "PalMapObjectGenerateEnergyModel":
-        writer.float(p["stored_energy_amount"])
-    elif map_object_concrete_model == "PalMapObjectFarmBlockV2Model":
-        writer.fstring(p["crop_data_id"])
-        writer.byte(p["current_state"])
-        writer.float(p["crop_progress_rate_value"])
-        writer.float(p["water_stack_rate_value"])
-        if "state_machine" in p:
-=======
     match map_object_concrete_model:
         case model if model in NO_OP_TYPES:
             pass
@@ -776,7 +652,6 @@
             writer.byte(p["current_state"])
             writer.float(p["crop_progress_rate_value"])
             writer.float(p["water_stack_rate_value"])
->>>>>>> 1e7b72a2
             writer.float(p["state_machine"]["growup_required_time"])
             writer.float(p["state_machine"]["growup_progress_time"])
             writer.write(bytes(p["trailing_bytes"]))
@@ -852,25 +727,4 @@
             )
 
     encoded_bytes = writer.bytes()
-    return encoded_bytes
-
-
-def encode_item_drop_list(writer: FArchiveWriter, items: list[dict[str, Any]]) -> None:
-    """encode item drop list"""
-    for item in items:
-        # write count or type
-        writer.u32(item["count_or_type"])
-
-        # write string
-        item_name = item["item_name"]
-        writer.u32(len(item_name))
-        writer.write(item_name.encode("ascii"))
-
-        # write padding bytes (32 bytes aligned)
-        padding_needed = (32 - (len(item_name) % 32)) % 32
-        if padding_needed > 0:
-            writer.write(b"\x00" * padding_needed)
-
-        # write additional values
-        for value in item.get("additional_values", []):
-            writer.u32(value)+    return encoded_bytes